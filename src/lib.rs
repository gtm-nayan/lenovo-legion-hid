#![feature(assert_matches)]
#![feature(exclusive_range_pattern)]

use hidapi::{HidApi, HidDevice};
<<<<<<< HEAD
use std::{
	sync::{
		atomic::{AtomicBool, Ordering},
		Arc,
	},
	thread,
	time::Duration,
};
=======
>>>>>>> 18b39c02

mod error;

#[cfg(target_os = "linux")]
const DEVICE_INFO_2021: (u16, u16, u16, u16) = (0x048d, 0xc965, 0, 0);
#[cfg(target_os = "linux")]
const DEVICE_INFO_2020: (u16, u16, u16, u16) = (0x048d, 0xc955, 0, 0);
#[cfg(target_os = "windows")]
const DEVICE_INFO_2021: (u16, u16, u16, u16) = (0x048d, 0xc965, 0xff89, 0x00cc);
#[cfg(target_os = "windows")]
const DEVICE_INFO_2020: (u16, u16, u16, u16) = (0x048d, 0xc955, 0xff89, 0x00cc);

const SPEED_RANGE: std::ops::RangeInclusive<u8> = 1..=4;
const BRIGHTNESS_RANGE: std::ops::RangeInclusive<u8> = 1..=2;

<<<<<<< HEAD
pub enum BaseEffects {
	Static,
	Breath,
	Smooth,
	LeftWave,
	RightWave,
}

pub struct LightingState {
	effect_type: BaseEffects,
=======
pub struct LightingState {
>>>>>>> 18b39c02
	speed: u8,
	brightness: u8,
	rgb_values: [u8; 12],
}

pub struct Keyboard {
	keyboard_hid: HidDevice,
	current_state: LightingState,
<<<<<<< HEAD
	stop_signal: Arc<AtomicBool>,
=======
>>>>>>> 18b39c02
}

#[allow(dead_code)]
impl Keyboard {
	fn build_payload(&self) -> Result<[u8; 33], &'static str> {
		let keyboard_state = &self.current_state;

		if !SPEED_RANGE.contains(&keyboard_state.speed) {
			return Err("Speed is outside valid range (1-4)");
		}
		if !BRIGHTNESS_RANGE.contains(&keyboard_state.brightness) {
			return Err("Brightness is outside valid range (1-2)");
		}
		let mut payload: [u8; 33] = [0; 33];
		payload[0] = 0xcc;
		payload[1] = 0x16;
<<<<<<< HEAD
		payload[2] = match keyboard_state.effect_type {
			BaseEffects::Static => 0x01,
			BaseEffects::Breath => 0x03,
			BaseEffects::Smooth => 0x06,
			BaseEffects::LeftWave => {
				payload[19] = 0x1;
				0x04
			}
			BaseEffects::RightWave => {
				payload[18] = 0x1;
				0x04
			}
		};

		payload[3] = keyboard_state.speed;
		payload[4] = keyboard_state.brightness;

		match keyboard_state.effect_type {
			BaseEffects::Static | BaseEffects::Breath => {
				for i in 0..12 {
					payload[i + 5] = keyboard_state.rgb_values[i] as u8;
				}
			}
			_ => {}
		};
=======
		payload[2] = 0x01;
		payload[3] = keyboard_state.speed;
		payload[4] = keyboard_state.brightness;
		payload[5..(5 + 12)].copy_from_slice(&keyboard_state.rgb_values);

>>>>>>> 18b39c02
		Ok(payload)
	}

	pub fn refresh(&mut self) {
		let payload = match self.build_payload() {
			Ok(payload) => payload,
			Err(err) => panic!("Payload build error: {}", err),
		};
		match self.keyboard_hid.send_feature_report(&payload) {
			Ok(_keyboard_hid) => {}
			Err(err) => panic!("Sending feature report failed: {}", err),
		};
	}

<<<<<<< HEAD
	pub fn set_effect(&mut self, effect: BaseEffects) {
		self.current_state.effect_type = effect;
		self.refresh();
	}

	pub fn set_speed(&mut self, speed: u8) {
		let speed = speed.clamp(SPEED_RANGE.min().unwrap(), SPEED_RANGE.max().unwrap());
=======
	pub fn set_speed(&mut self, speed: u8) {
		let speed = speed.clamp(*SPEED_RANGE.start(), *SPEED_RANGE.end());
>>>>>>> 18b39c02
		self.current_state.speed = speed;
		self.refresh();
	}

<<<<<<< HEAD
	pub const fn get_speed(&self) -> u8 {
		self.current_state.speed
	}

	pub fn set_brightness(&mut self, brightness: u8) {
		let brightness = brightness.clamp(
			BRIGHTNESS_RANGE.min().unwrap(),
			BRIGHTNESS_RANGE.max().unwrap(),
		);
=======
	pub fn set_brightness(&mut self, brightness: u8) {
		let brightness = brightness.clamp(*BRIGHTNESS_RANGE.start(), *BRIGHTNESS_RANGE.end());
>>>>>>> 18b39c02
		self.current_state.brightness = brightness;
		self.refresh();
	}

<<<<<<< HEAD
	pub fn set_value_by_index(&mut self, color_index: u8, new_value: u8) {
		assert!(
			(0..12).contains(&color_index),
			"Color index is outside valid range (0-11)"
		);
		let full_index: usize = color_index as usize;
		self.current_state.rgb_values[full_index] = new_value;
		self.refresh();
	}
	pub fn solid_set_value_by_index(&mut self, color_index: u8, new_value: u8) {
		assert!(
			(0..3).contains(&color_index),
			"Color index is outside valid range (0-2)"
		);
		for i in 0..4 {
			let full_index: usize = ((i * 3) + color_index) as usize;
			self.current_state.rgb_values[full_index] = new_value;
		}
		self.refresh();
	}

	pub fn set_zone_by_index(&mut self, zone_index: u8, new_values: [u8; 3]) {
		assert!(
			(0..4).contains(&zone_index),
			"Zone index is outside valid range (0-3)"
		);
		for (i, _) in new_values.iter().enumerate() {
			let full_index = (zone_index * 3 + i as u8) as usize;
			self.current_state.rgb_values[full_index] = new_values[i];
		}
		// self.refresh();
	}

	pub fn set_colors_to(&mut self, new_values: &[u8; 12]) {
		match self.current_state.effect_type {
			BaseEffects::Static | BaseEffects::Breath => {
				for (i, _) in new_values.iter().enumerate() {
					self.current_state.rgb_values[i] = new_values[i];
				}
				self.refresh();
			}
			_ => {}
		}
	}

	pub fn solid_set_colors_to(&mut self, new_values: [u8; 3]) {
		match self.current_state.effect_type {
			BaseEffects::Static | BaseEffects::Breath => {
				for i in (0..12).step_by(3) {
					self.current_state.rgb_values[i] = new_values[0];
					self.current_state.rgb_values[i + 1] = new_values[1];
					self.current_state.rgb_values[i + 2] = new_values[2];
				}
				self.refresh();
			}
			_ => {}
		}
	}

	pub fn transition_colors_to(
		&mut self,
		target_colors: &[u8; 12],
		steps: u8,
		delay_between_steps: u8,
	) {
		match self.current_state.effect_type {
			BaseEffects::Static | BaseEffects::Breath => {
				let mut new_values = self.current_state.rgb_values.map(f32::from);
				let mut color_differences: [f32; 12] = [0.0; 12];
				for index in 0..12 {
					color_differences[index] = (f32::from(target_colors[index])
						- f32::from(self.current_state.rgb_values[index]))
						/ f32::from(steps);
				}
				if !self.stop_signal.load(Ordering::SeqCst) {
					for _step_num in 1..=steps {
						if self.stop_signal.load(Ordering::SeqCst) {
							break;
						}
						for (index, _) in color_differences.iter().enumerate() {
							new_values[index] += color_differences[index];
						}
						self.current_state.rgb_values = new_values.map(|val| val as u8);

						self.refresh();
						thread::sleep(Duration::from_millis(u64::from(delay_between_steps)));
					}
					self.set_colors_to(&target_colors.map(|val| val as u8));
				}
			}
			_ => {}
		}
	}
}

pub fn get_keyboard(stop_signal: Arc<AtomicBool>) -> Result<Keyboard, error::Error> {
=======
	pub fn set_colors_to(&mut self, new_values: &[u8; 12]) {
		self.current_state.rgb_values = *new_values;
		self.refresh();
	}
}

pub fn get_keyboard() -> Result<Keyboard, error::Error> {
>>>>>>> 18b39c02
	let api: HidApi = HidApi::new()?;

	let info = api
		.device_list()
		.find(|d| {
			let info_tuple = (d.vendor_id(), d.product_id(), d.usage_page(), d.usage());
			info_tuple == DEVICE_INFO_2021 || info_tuple == DEVICE_INFO_2020
		})
		.ok_or(error::Error::DeviceNotFound)?;

	let keyboard_hid: HidDevice = info.open_device(&api)?;
<<<<<<< HEAD
	let current_state: LightingState = LightingState {
		effect_type: BaseEffects::Static,
=======

	let current_state: LightingState = LightingState {
>>>>>>> 18b39c02
		speed: 1,
		brightness: 1,
		rgb_values: [0; 12],
	};

	let mut keyboard = Keyboard {
		keyboard_hid,
		current_state,
<<<<<<< HEAD
		stop_signal,
=======
>>>>>>> 18b39c02
	};

	keyboard.refresh();
	Ok(keyboard)
}<|MERGE_RESOLUTION|>--- conflicted
+++ resolved
@@ -2,17 +2,6 @@
 #![feature(exclusive_range_pattern)]
 
 use hidapi::{HidApi, HidDevice};
-<<<<<<< HEAD
-use std::{
-	sync::{
-		atomic::{AtomicBool, Ordering},
-		Arc,
-	},
-	thread,
-	time::Duration,
-};
-=======
->>>>>>> 18b39c02
 
 mod error;
 
@@ -28,20 +17,7 @@
 const SPEED_RANGE: std::ops::RangeInclusive<u8> = 1..=4;
 const BRIGHTNESS_RANGE: std::ops::RangeInclusive<u8> = 1..=2;
 
-<<<<<<< HEAD
-pub enum BaseEffects {
-	Static,
-	Breath,
-	Smooth,
-	LeftWave,
-	RightWave,
-}
-
 pub struct LightingState {
-	effect_type: BaseEffects,
-=======
-pub struct LightingState {
->>>>>>> 18b39c02
 	speed: u8,
 	brightness: u8,
 	rgb_values: [u8; 12],
@@ -50,10 +26,6 @@
 pub struct Keyboard {
 	keyboard_hid: HidDevice,
 	current_state: LightingState,
-<<<<<<< HEAD
-	stop_signal: Arc<AtomicBool>,
-=======
->>>>>>> 18b39c02
 }
 
 #[allow(dead_code)]
@@ -70,39 +42,11 @@
 		let mut payload: [u8; 33] = [0; 33];
 		payload[0] = 0xcc;
 		payload[1] = 0x16;
-<<<<<<< HEAD
-		payload[2] = match keyboard_state.effect_type {
-			BaseEffects::Static => 0x01,
-			BaseEffects::Breath => 0x03,
-			BaseEffects::Smooth => 0x06,
-			BaseEffects::LeftWave => {
-				payload[19] = 0x1;
-				0x04
-			}
-			BaseEffects::RightWave => {
-				payload[18] = 0x1;
-				0x04
-			}
-		};
-
-		payload[3] = keyboard_state.speed;
-		payload[4] = keyboard_state.brightness;
-
-		match keyboard_state.effect_type {
-			BaseEffects::Static | BaseEffects::Breath => {
-				for i in 0..12 {
-					payload[i + 5] = keyboard_state.rgb_values[i] as u8;
-				}
-			}
-			_ => {}
-		};
-=======
 		payload[2] = 0x01;
 		payload[3] = keyboard_state.speed;
 		payload[4] = keyboard_state.brightness;
 		payload[5..(5 + 12)].copy_from_slice(&keyboard_state.rgb_values);
 
->>>>>>> 18b39c02
 		Ok(payload)
 	}
 
@@ -117,138 +61,18 @@
 		};
 	}
 
-<<<<<<< HEAD
-	pub fn set_effect(&mut self, effect: BaseEffects) {
-		self.current_state.effect_type = effect;
-		self.refresh();
-	}
-
-	pub fn set_speed(&mut self, speed: u8) {
-		let speed = speed.clamp(SPEED_RANGE.min().unwrap(), SPEED_RANGE.max().unwrap());
-=======
 	pub fn set_speed(&mut self, speed: u8) {
 		let speed = speed.clamp(*SPEED_RANGE.start(), *SPEED_RANGE.end());
->>>>>>> 18b39c02
 		self.current_state.speed = speed;
 		self.refresh();
 	}
 
-<<<<<<< HEAD
-	pub const fn get_speed(&self) -> u8 {
-		self.current_state.speed
-	}
-
-	pub fn set_brightness(&mut self, brightness: u8) {
-		let brightness = brightness.clamp(
-			BRIGHTNESS_RANGE.min().unwrap(),
-			BRIGHTNESS_RANGE.max().unwrap(),
-		);
-=======
 	pub fn set_brightness(&mut self, brightness: u8) {
 		let brightness = brightness.clamp(*BRIGHTNESS_RANGE.start(), *BRIGHTNESS_RANGE.end());
->>>>>>> 18b39c02
 		self.current_state.brightness = brightness;
 		self.refresh();
 	}
 
-<<<<<<< HEAD
-	pub fn set_value_by_index(&mut self, color_index: u8, new_value: u8) {
-		assert!(
-			(0..12).contains(&color_index),
-			"Color index is outside valid range (0-11)"
-		);
-		let full_index: usize = color_index as usize;
-		self.current_state.rgb_values[full_index] = new_value;
-		self.refresh();
-	}
-	pub fn solid_set_value_by_index(&mut self, color_index: u8, new_value: u8) {
-		assert!(
-			(0..3).contains(&color_index),
-			"Color index is outside valid range (0-2)"
-		);
-		for i in 0..4 {
-			let full_index: usize = ((i * 3) + color_index) as usize;
-			self.current_state.rgb_values[full_index] = new_value;
-		}
-		self.refresh();
-	}
-
-	pub fn set_zone_by_index(&mut self, zone_index: u8, new_values: [u8; 3]) {
-		assert!(
-			(0..4).contains(&zone_index),
-			"Zone index is outside valid range (0-3)"
-		);
-		for (i, _) in new_values.iter().enumerate() {
-			let full_index = (zone_index * 3 + i as u8) as usize;
-			self.current_state.rgb_values[full_index] = new_values[i];
-		}
-		// self.refresh();
-	}
-
-	pub fn set_colors_to(&mut self, new_values: &[u8; 12]) {
-		match self.current_state.effect_type {
-			BaseEffects::Static | BaseEffects::Breath => {
-				for (i, _) in new_values.iter().enumerate() {
-					self.current_state.rgb_values[i] = new_values[i];
-				}
-				self.refresh();
-			}
-			_ => {}
-		}
-	}
-
-	pub fn solid_set_colors_to(&mut self, new_values: [u8; 3]) {
-		match self.current_state.effect_type {
-			BaseEffects::Static | BaseEffects::Breath => {
-				for i in (0..12).step_by(3) {
-					self.current_state.rgb_values[i] = new_values[0];
-					self.current_state.rgb_values[i + 1] = new_values[1];
-					self.current_state.rgb_values[i + 2] = new_values[2];
-				}
-				self.refresh();
-			}
-			_ => {}
-		}
-	}
-
-	pub fn transition_colors_to(
-		&mut self,
-		target_colors: &[u8; 12],
-		steps: u8,
-		delay_between_steps: u8,
-	) {
-		match self.current_state.effect_type {
-			BaseEffects::Static | BaseEffects::Breath => {
-				let mut new_values = self.current_state.rgb_values.map(f32::from);
-				let mut color_differences: [f32; 12] = [0.0; 12];
-				for index in 0..12 {
-					color_differences[index] = (f32::from(target_colors[index])
-						- f32::from(self.current_state.rgb_values[index]))
-						/ f32::from(steps);
-				}
-				if !self.stop_signal.load(Ordering::SeqCst) {
-					for _step_num in 1..=steps {
-						if self.stop_signal.load(Ordering::SeqCst) {
-							break;
-						}
-						for (index, _) in color_differences.iter().enumerate() {
-							new_values[index] += color_differences[index];
-						}
-						self.current_state.rgb_values = new_values.map(|val| val as u8);
-
-						self.refresh();
-						thread::sleep(Duration::from_millis(u64::from(delay_between_steps)));
-					}
-					self.set_colors_to(&target_colors.map(|val| val as u8));
-				}
-			}
-			_ => {}
-		}
-	}
-}
-
-pub fn get_keyboard(stop_signal: Arc<AtomicBool>) -> Result<Keyboard, error::Error> {
-=======
 	pub fn set_colors_to(&mut self, new_values: &[u8; 12]) {
 		self.current_state.rgb_values = *new_values;
 		self.refresh();
@@ -256,7 +80,6 @@
 }
 
 pub fn get_keyboard() -> Result<Keyboard, error::Error> {
->>>>>>> 18b39c02
 	let api: HidApi = HidApi::new()?;
 
 	let info = api
@@ -268,13 +91,8 @@
 		.ok_or(error::Error::DeviceNotFound)?;
 
 	let keyboard_hid: HidDevice = info.open_device(&api)?;
-<<<<<<< HEAD
-	let current_state: LightingState = LightingState {
-		effect_type: BaseEffects::Static,
-=======
 
 	let current_state: LightingState = LightingState {
->>>>>>> 18b39c02
 		speed: 1,
 		brightness: 1,
 		rgb_values: [0; 12],
@@ -283,10 +101,6 @@
 	let mut keyboard = Keyboard {
 		keyboard_hid,
 		current_state,
-<<<<<<< HEAD
-		stop_signal,
-=======
->>>>>>> 18b39c02
 	};
 
 	keyboard.refresh();
